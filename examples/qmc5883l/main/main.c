--- conflicted
+++ resolved
@@ -15,11 +15,7 @@
     memset(&dev, 0, sizeof(qmc5883l_t));
 
     ESP_ERROR_CHECK(i2cdev_init());
-<<<<<<< HEAD
-    ESP_ERROR_CHECK(qmc5883l_init_desc(&dev, 0, QMC5883L_I2C_ADDR_DEF, CONFIG_EXAMPLE_I2C_MASTER_SDA, CONFIG_EXAMPLE_I2C_MASTER_SCL));
-=======
-    ESP_ERROR_CHECK(qmc5883l_init_desc(&dev, QMC5883L_I2C_ADDR_DEF, 0, SDA_GPIO, SCL_GPIO));
->>>>>>> cf1e98f8
+    ESP_ERROR_CHECK(qmc5883l_init_desc(&dev, QMC5883L_I2C_ADDR_DEF, 0, CONFIG_EXAMPLE_I2C_MASTER_SDA, CONFIG_EXAMPLE_I2C_MASTER_SCL));
 
     // 50Hz data rate, 128 samples, -2G..+2G range
     ESP_ERROR_CHECK(qmc5883l_set_config(&dev, QMC5883L_DR_50, QMC5883L_OSR_128, QMC5883L_RNG_2));
