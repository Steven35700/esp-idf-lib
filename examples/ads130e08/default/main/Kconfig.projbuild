--- conflicted
+++ resolved
@@ -30,11 +30,7 @@
     config EXAMPLE_INT_GPIO
         int "SPI INT GPIO Number"
         default 26 if IDF_TARGET_ESP32
-<<<<<<< HEAD
-        default 8 if IDF_TARGET_ESP32S3
-=======
         default 2 if IDF_TARGET_ESP32S3
->>>>>>> b867bd5c
         help
             GPIO number for SPI INT (Interrupt) line.
 endmenu